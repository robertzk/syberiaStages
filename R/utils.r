--- conflicted
+++ resolved
@@ -58,43 +58,6 @@
   provided_fns
 }
 
-<<<<<<< HEAD
-#' Helper function to serialize a tundraContainer of xgboost model object
-#' 
-#' TODO: (RK) Refactor this function out of the package.
-serialize_xgb_object <- function(object) {
-	file_save <- tempfile()
-  on.exit(unlink(file_save), add = TRUE)
-  xgboost::xgb.save(object$output$model, file_save)
-  stopifnot(!is.na(as.integer(file.info(file_save)$size)))
-  object$output$model <- NULL
-  con <- file(file_save, 'rb')
-  on.exit(close(con), add = TRUE)
-  invisible(structure(
-    class = 'special_serialized_object', 
-    list(
-      deserialize = function(x) {
-        file_load <- tempfile()
-        on.exit(unlink(file_load), add = TRUE)
-        con <- file(file_load, 'wb')
-        on.exit(tryCatch(if (isOpen(con)) close(con), 
-          error = function(.) message("Connection is already closed")), 
-          add = TRUE)
-        writeBin(x$xgb.bin, con, useBytes = TRUE)
-        # Do NOT remove the following line of code!!
-        # Close out the connection before reading the binary.
-        close(con)
-        x$container$output$model <- xgboost::xgb.load(file_load)
-        invisible(x$container)
-      }, 
-      object = list(
-       container = object, 
-       xgb.bin = readBin(con, raw(), n = file.info(file_save)$size)
-      )
-    )
-  ))
-}
-
 #' Helper function to calculate the internal rate of return (IRR) 
 #' of a loan customer based on a projected survival curve or real.
 #'  
@@ -125,7 +88,7 @@
              warning = function(c) NULL)
   }
 }
-=======
+
 #' Helper function to recursively check the existence of a given name.
 #'
 #' TODO: (fye) Check if this function can be simplified.
@@ -139,5 +102,4 @@
 #    Recall(paste(names[-1], collapse = "$"), envir = envir[[names[1]]])
 #  else 
 #    FALSE
-#}
->>>>>>> 20bc90ee
+#}