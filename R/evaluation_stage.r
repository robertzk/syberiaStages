--- conflicted
+++ resolved
@@ -47,13 +47,10 @@
     train_percent = evaluation_parameters$percent %||% 0.8,
     dep_var = evaluation_parameters$dep_var %||% 'dep_var',
     id_column = evaluation_parameters$id_column,
-<<<<<<< HEAD
     make_plot = evaluation_parameters$make_plot
-=======
     random_sample = evaluation_parameters$random_sample %||% FALSE,
     seed =  evaluation_parameters$seed, 
     times =  evaluation_parameters$times %||% 1
->>>>>>> 8255c6e7
   )
 
   # This list of functions will be incorporated into the full model stageRunner
@@ -96,15 +93,6 @@
     raw_data <- stagerunner:::treeSkeleton(
       active_runner()$stages$data)$first_leaf()$object$cached_env$data
 
-<<<<<<< HEAD
-
-    # subset the raw_data to get the validation rows
-    first_validation_row <- round(modelenv$evaluation_stage$train_percent * nrow(raw_data)) + 1
-    last_validation_row <- nrow(raw_data)
-    validation_rows <- first_validation_row:last_validation_row
-
-=======
-  
     if (modelenv$evaluation_stage$random_sample) {
       stopifnot('seed' %in% names(modelenv$evaluation_stage) &&
                 is.numeric(modelenv$evaluation_stage$seed))
@@ -116,7 +104,6 @@
       validation_rows <- setdiff(seq(1, nrow(raw_data)), training_rows)
     } else validation_rows <- seq(modelenv$evaluation_stage$train_percent * nrow(raw_data) + 1, nrow(raw_data))
     
->>>>>>> 8255c6e7
     # The validation data is the last (1 - train_percent) of the dataframe.
     validation_data <- raw_data[validation_rows, ]
     score <- modelenv$model_stage$model$predict(validation_data)
